/*
 * Tencent is pleased to support the open source community by making Polaris available.
 *
 * Copyright (C) 2019 THL A29 Limited, a Tencent company. All rights reserved.
 *
 * Licensed under the BSD 3-Clause License (the "License");
 * you may not use this file except in compliance with the License.
 * You may obtain a copy of the License at
 *
 * https://opensource.org/licenses/BSD-3-Clause
 *
 * Unless required by applicable law or agreed to in writing, software distributed
 * under the License is distributed on an "AS IS" BASIS, WITHOUT WARRANTIES OR
 * CONDITIONS OF ANY KIND, either express or implied. See the License for the
 * specific language governing permissions and limitations under the License.
 */

package com.tencent.polaris.client.api;

import com.tencent.polaris.api.config.Configuration;
import com.tencent.polaris.api.config.global.ClusterConfig;
import com.tencent.polaris.api.config.global.ClusterType;
import com.tencent.polaris.api.config.global.SystemConfig;
import com.tencent.polaris.api.config.plugin.DefaultPlugins;
import com.tencent.polaris.api.control.Destroyable;
import com.tencent.polaris.api.exception.ErrorCode;
import com.tencent.polaris.api.exception.PolarisException;
import com.tencent.polaris.api.plugin.Manager;
import com.tencent.polaris.api.plugin.PluginType;
import com.tencent.polaris.api.plugin.Supplier;
import com.tencent.polaris.api.plugin.TypeProvider;
import com.tencent.polaris.api.plugin.common.InitContext;
import com.tencent.polaris.api.plugin.common.ValueContext;
import com.tencent.polaris.api.plugin.compose.Extensions;
import com.tencent.polaris.api.plugin.compose.ServerServiceInfo;
import com.tencent.polaris.api.plugin.impl.PluginManager;
import com.tencent.polaris.api.utils.CollectionUtils;
import com.tencent.polaris.api.utils.StringUtils;
import com.tencent.polaris.factory.ConfigAPIFactory;
import com.tencent.polaris.factory.config.ConfigurationImpl;
import java.io.Closeable;
import java.io.IOException;
import java.lang.management.ManagementFactory;
import java.net.InetAddress;
import java.net.NetworkInterface;
import java.net.Socket;
import java.net.SocketException;
import java.util.ArrayList;
import java.util.Collection;
import java.util.Collections;
import java.util.Enumeration;
import java.util.List;
import java.util.ServiceLoader;
import java.util.concurrent.atomic.AtomicBoolean;
import org.slf4j.Logger;
import org.slf4j.LoggerFactory;

/**
 * SDK初始化相关的上下文信息
 *
 * @author andrewshan, Haotian Zhang
 */
public class SDKContext extends Destroyable implements InitContext, AutoCloseable, Closeable {

    private static final Logger LOG = LoggerFactory.getLogger(SDKContext.class);
    private static final String DEFAULT_ADDRESS = "127.0.0.1";
    /**
     * 配置对象
     */
    private final Configuration configuration;
    /**
     * 初始化标识
     */
    private final AtomicBoolean initialized = new AtomicBoolean(false);
    /**
     * 插件管理器
     */
    private final Manager plugins;
    private final ValueContext valueContext;
    private final Extensions extensions = new Extensions();
    private final Object lock = new Object();
    private final List<Destroyable> destroyHooks = new ArrayList<>();
    private final Collection<ServerServiceInfo> serverServices;

    /**
     * 构造器
     *
     * @param configuration 配置
     * @param plugins 插件工厂
     * @param valueContext 上下文
     */
    public SDKContext(Configuration configuration, Manager plugins, ValueContext valueContext) {
        this.configuration = configuration;
        this.plugins = plugins;
        this.valueContext = valueContext;
        this.valueContext.setClientId(generateClientId(this.valueContext.getHost()));
        List<ServerServiceInfo> services = new ArrayList<>();
        //加载系统服务配置
        SystemConfig system = configuration.getGlobal().getSystem();
        ClusterConfig discoverCluster = system.getDiscoverCluster();
        if (clusterAvailable(discoverCluster)) {
            services.add(new ServerServiceInfo(ClusterType.SERVICE_DISCOVER_CLUSTER, discoverCluster));
        }
        ClusterConfig healthCheckCluster = system.getHealthCheckCluster();
        if (clusterAvailable(healthCheckCluster)) {
            services.add(new ServerServiceInfo(ClusterType.HEALTH_CHECK_CLUSTER, healthCheckCluster));
        }
        ClusterConfig monitorCluster = system.getMonitorCluster();
        if (clusterAvailable(monitorCluster)) {
            services.add(new ServerServiceInfo(ClusterType.MONITOR_CLUSTER, monitorCluster));
        }
        this.serverServices = Collections.unmodifiableCollection(services);
    }

<<<<<<< HEAD
=======
    private static String generateClientId(String host) {
        return host + "-" + getProcessId("0");
    }

    private static String getProcessId(String fallback) {
        // Note: may fail in some JVM implementations
        // therefore fallback has to be provided

        // something like '<pid>@<hostname>', at least in SUN / Oracle JVMs
        final String jvmName = ManagementFactory.getRuntimeMXBean().getName();
        final int index = jvmName.indexOf('@');

        if (index < 1) {
            // part before '@' empty (index = 0) / '@' not found (index = -1)
            return fallback;
        }

        try {
            return Long.toString(Long.parseLong(jvmName.substring(0, index)));
        } catch (NumberFormatException e) {
            // ignore
        }
        return fallback;
    }

    public synchronized void init() throws PolarisException {
        if (!initialized.compareAndSet(false, true)) {
            return;
        }
        extensions.init(configuration, plugins, valueContext);
        plugins.postContextInitPlugins(extensions);
    }

    private boolean clusterAvailable(ClusterConfig clusterConfig) {
        if (null == clusterConfig) {
            return false;
        }
        if (StringUtils.isBlank(clusterConfig.getNamespace()) || StringUtils.isBlank(clusterConfig.getService())) {
            return false;
        }
        if (!clusterConfig.isSameAsBuiltin()) {
            return false;
        }
        return true;
    }

    public Extensions getExtensions() {
        return extensions;
    }

    public Configuration getConfig() {
        return configuration;
    }

    public Supplier getPlugins() {
        return plugins;
    }

    @Override
    protected void doDestroy() {
        synchronized (lock) {
            for (Destroyable destroyable : destroyHooks) {
                destroyable.destroy();
            }
        }
        plugins.destroyPlugins();
    }

>>>>>>> 258674f0
    /**
     * 通过默认配置初始化SDKContext
     *
     * @return SDKContext对象
     * @throws PolarisException 初始化异常
     */
    public static SDKContext initContext() throws PolarisException {
        Configuration configuration = ConfigAPIFactory.defaultConfig();
        return initContextByConfig(configuration);
    }

    /**
     * 通过配置对象初始化SDK上下文
     *
     * @param config 配置对象
     * @return SDK上下文
     * @throws PolarisException 初始化过程的异常
     */
    public static SDKContext initContextByConfig(Configuration config) throws PolarisException {
        try {
            ((ConfigurationImpl) config).setDefault();
            config.verify();
        } catch (IllegalArgumentException e) {
            throw new PolarisException(ErrorCode.INVALID_CONFIG, "fail to verify configuration", e);
        }
        ServiceLoader<TypeProvider> providers = ServiceLoader.load(TypeProvider.class);
        List<PluginType> types = new ArrayList<>();
        for (TypeProvider provider : providers) {
            types.addAll(provider.getTypes());
        }
        PluginManager manager = new PluginManager(types);
        ValueContext valueContext = new ValueContext();
        valueContext.setHost(parseHost(config));
        valueContext.setServerConnectorProtocol(parseServerConnectorProtocol(config));
        SDKContext initContext = new SDKContext(config, manager, valueContext);

        try {
            manager.initPlugins(initContext);
        } catch (Throwable e) {
            manager.destroyPlugins();
            if (e instanceof PolarisException) {
                throw e;
            }
            throw new PolarisException(ErrorCode.PLUGIN_ERROR, "plugin error", e);
        }
        return initContext;
    }

    public static String parseHost(Configuration configuration) {
        String hostAddress = configuration.getGlobal().getAPI().getBindIP();
        if (!StringUtils.isBlank(hostAddress)) {
            return hostAddress;
        }
        String nic = configuration.getGlobal().getAPI().getBindIf();
        if (StringUtils.isNotBlank(nic)) {
            return resolveAddress(nic);
        }
        try {
            return getHostByDial(configuration);
        } catch (IOException e) {
            LOG.error("[ReportClient]get address by dial failed", e);
        }
        return DEFAULT_ADDRESS;
    }

    /**
     * Get protocol of server connector, such as:
     * <ul>
     * <li>{@link DefaultPlugins#SERVER_CONNECTOR_COMPOSITE}</li>
     * <li>{@link DefaultPlugins#SERVER_CONNECTOR_GRPC}</li>
     * <li>{@link DefaultPlugins#SERVER_CONNECTOR_CONSUL}</li>
     * </ul>
     *
     * @param configuration
     * @return
     */
    public static String parseServerConnectorProtocol(Configuration configuration) {
        String protocol;
        if (CollectionUtils.isNotEmpty(configuration.getGlobal().getServerConnectors())) {
            // Composite server connector first
            protocol = DefaultPlugins.SERVER_CONNECTOR_COMPOSITE;
        } else {
            // If composite server connector does not exist.
            protocol = configuration.getGlobal().getServerConnector().getProtocol();
        }
        return protocol;
    }

    private static String getHostByDial(Configuration configuration) throws IOException {
        String serverAddress = configuration.getGlobal().getServerConnector().getAddresses().get(0);
        String[] tokens = serverAddress.split(":");
        try (Socket socket = new Socket(tokens[0], Integer.parseInt(tokens[1]))) {
            return socket.getLocalAddress().getHostAddress();
        }
    }

    private static NetworkInterface resolveNetworkInterface(String nic) {
        NetworkInterface ni = null;
        try {
            ni = NetworkInterface.getByName(nic);
        } catch (SocketException e) {
            LOG.error("[ReportClient]get nic failed, nic:{}", nic, e);
        }
        if (null != ni) {
            return ni;
        }
        //获取第一张网卡
        try {
            Enumeration<NetworkInterface> networkInterfaces = NetworkInterface.getNetworkInterfaces();
            while (networkInterfaces.hasMoreElements()) {
                NetworkInterface networkInterface = networkInterfaces.nextElement();
                if (!networkInterface.isLoopback() && networkInterface.getInetAddresses().hasMoreElements()) {
                    return networkInterface;
                }
            }
        } catch (SocketException e) {
            LOG.error("[ReportClient]get all network interfaces failed", e);
        }
        return null;
    }

    /**
     * 解析网卡IP
     *
     * @param nic 网卡标识，如eth1
     * @return 地址信息
     */
    private static String resolveAddress(String nic) {
        NetworkInterface ni = resolveNetworkInterface(nic);
        if (null == ni) {
            return DEFAULT_ADDRESS;
        }
        Enumeration<InetAddress> inetAddresses = ni.getInetAddresses();
        if (inetAddresses.hasMoreElements()) {
            InetAddress inetAddress = inetAddresses.nextElement();
            return inetAddress.getCanonicalHostName();
        }
        return DEFAULT_ADDRESS;
    }

    public ValueContext getValueContext() {
        return valueContext;
    }

    public synchronized void init() throws PolarisException {
        if (!initialized.compareAndSet(false, true)) {
            return;
        }
        extensions.init(configuration, plugins, valueContext);
        plugins.postContextInitPlugins(extensions);
    }

    private boolean clusterAvailable(ClusterConfig clusterConfig) {
        if (null == clusterConfig) {
            return false;
        }
        if (StringUtils.isBlank(clusterConfig.getNamespace()) || StringUtils.isBlank(clusterConfig.getService())) {
            return false;
        }
        if (!clusterConfig.isSameAsBuiltin()) {
            return false;
        }
        return true;
    }

    public Extensions getExtensions() {
        return extensions;
    }

    public Configuration getConfig() {
        return configuration;
    }

    public Supplier getPlugins() {
        return plugins;
    }

    @Override
    protected void doDestroy() {
        synchronized (lock) {
            for (Destroyable destroyable : destroyHooks) {
                destroyable.destroy();
            }
        }
        plugins.destroyPlugins();
    }

    @Override
    public Collection<ServerServiceInfo> getServerServices() {
        return serverServices;
    }

    public void registerDestroyHook(Destroyable destroyable) {
        synchronized (lock) {
            destroyHooks.add(destroyable);
        }
    }

    @Override
    public void close() {
        destroy();
    }
}
<|MERGE_RESOLUTION|>--- conflicted
+++ resolved
@@ -1,388 +1,342 @@
-/*
- * Tencent is pleased to support the open source community by making Polaris available.
- *
- * Copyright (C) 2019 THL A29 Limited, a Tencent company. All rights reserved.
- *
- * Licensed under the BSD 3-Clause License (the "License");
- * you may not use this file except in compliance with the License.
- * You may obtain a copy of the License at
- *
- * https://opensource.org/licenses/BSD-3-Clause
- *
- * Unless required by applicable law or agreed to in writing, software distributed
- * under the License is distributed on an "AS IS" BASIS, WITHOUT WARRANTIES OR
- * CONDITIONS OF ANY KIND, either express or implied. See the License for the
- * specific language governing permissions and limitations under the License.
- */
-
-package com.tencent.polaris.client.api;
-
-import com.tencent.polaris.api.config.Configuration;
-import com.tencent.polaris.api.config.global.ClusterConfig;
-import com.tencent.polaris.api.config.global.ClusterType;
-import com.tencent.polaris.api.config.global.SystemConfig;
-import com.tencent.polaris.api.config.plugin.DefaultPlugins;
-import com.tencent.polaris.api.control.Destroyable;
-import com.tencent.polaris.api.exception.ErrorCode;
-import com.tencent.polaris.api.exception.PolarisException;
-import com.tencent.polaris.api.plugin.Manager;
-import com.tencent.polaris.api.plugin.PluginType;
-import com.tencent.polaris.api.plugin.Supplier;
-import com.tencent.polaris.api.plugin.TypeProvider;
-import com.tencent.polaris.api.plugin.common.InitContext;
-import com.tencent.polaris.api.plugin.common.ValueContext;
-import com.tencent.polaris.api.plugin.compose.Extensions;
-import com.tencent.polaris.api.plugin.compose.ServerServiceInfo;
-import com.tencent.polaris.api.plugin.impl.PluginManager;
-import com.tencent.polaris.api.utils.CollectionUtils;
-import com.tencent.polaris.api.utils.StringUtils;
-import com.tencent.polaris.factory.ConfigAPIFactory;
-import com.tencent.polaris.factory.config.ConfigurationImpl;
-import java.io.Closeable;
-import java.io.IOException;
-import java.lang.management.ManagementFactory;
-import java.net.InetAddress;
-import java.net.NetworkInterface;
-import java.net.Socket;
-import java.net.SocketException;
-import java.util.ArrayList;
-import java.util.Collection;
-import java.util.Collections;
-import java.util.Enumeration;
-import java.util.List;
-import java.util.ServiceLoader;
-import java.util.concurrent.atomic.AtomicBoolean;
-import org.slf4j.Logger;
-import org.slf4j.LoggerFactory;
-
-/**
- * SDK初始化相关的上下文信息
- *
- * @author andrewshan, Haotian Zhang
- */
-public class SDKContext extends Destroyable implements InitContext, AutoCloseable, Closeable {
-
-    private static final Logger LOG = LoggerFactory.getLogger(SDKContext.class);
-    private static final String DEFAULT_ADDRESS = "127.0.0.1";
-    /**
-     * 配置对象
-     */
-    private final Configuration configuration;
-    /**
-     * 初始化标识
-     */
-    private final AtomicBoolean initialized = new AtomicBoolean(false);
-    /**
-     * 插件管理器
-     */
-    private final Manager plugins;
-    private final ValueContext valueContext;
-    private final Extensions extensions = new Extensions();
-    private final Object lock = new Object();
-    private final List<Destroyable> destroyHooks = new ArrayList<>();
-    private final Collection<ServerServiceInfo> serverServices;
-
-    /**
-     * 构造器
-     *
-     * @param configuration 配置
-     * @param plugins 插件工厂
-     * @param valueContext 上下文
-     */
-    public SDKContext(Configuration configuration, Manager plugins, ValueContext valueContext) {
-        this.configuration = configuration;
-        this.plugins = plugins;
-        this.valueContext = valueContext;
-        this.valueContext.setClientId(generateClientId(this.valueContext.getHost()));
-        List<ServerServiceInfo> services = new ArrayList<>();
-        //加载系统服务配置
-        SystemConfig system = configuration.getGlobal().getSystem();
-        ClusterConfig discoverCluster = system.getDiscoverCluster();
-        if (clusterAvailable(discoverCluster)) {
-            services.add(new ServerServiceInfo(ClusterType.SERVICE_DISCOVER_CLUSTER, discoverCluster));
-        }
-        ClusterConfig healthCheckCluster = system.getHealthCheckCluster();
-        if (clusterAvailable(healthCheckCluster)) {
-            services.add(new ServerServiceInfo(ClusterType.HEALTH_CHECK_CLUSTER, healthCheckCluster));
-        }
-        ClusterConfig monitorCluster = system.getMonitorCluster();
-        if (clusterAvailable(monitorCluster)) {
-            services.add(new ServerServiceInfo(ClusterType.MONITOR_CLUSTER, monitorCluster));
-        }
-        this.serverServices = Collections.unmodifiableCollection(services);
-    }
-
-<<<<<<< HEAD
-=======
-    private static String generateClientId(String host) {
-        return host + "-" + getProcessId("0");
-    }
-
-    private static String getProcessId(String fallback) {
-        // Note: may fail in some JVM implementations
-        // therefore fallback has to be provided
-
-        // something like '<pid>@<hostname>', at least in SUN / Oracle JVMs
-        final String jvmName = ManagementFactory.getRuntimeMXBean().getName();
-        final int index = jvmName.indexOf('@');
-
-        if (index < 1) {
-            // part before '@' empty (index = 0) / '@' not found (index = -1)
-            return fallback;
-        }
-
-        try {
-            return Long.toString(Long.parseLong(jvmName.substring(0, index)));
-        } catch (NumberFormatException e) {
-            // ignore
-        }
-        return fallback;
-    }
-
-    public synchronized void init() throws PolarisException {
-        if (!initialized.compareAndSet(false, true)) {
-            return;
-        }
-        extensions.init(configuration, plugins, valueContext);
-        plugins.postContextInitPlugins(extensions);
-    }
-
-    private boolean clusterAvailable(ClusterConfig clusterConfig) {
-        if (null == clusterConfig) {
-            return false;
-        }
-        if (StringUtils.isBlank(clusterConfig.getNamespace()) || StringUtils.isBlank(clusterConfig.getService())) {
-            return false;
-        }
-        if (!clusterConfig.isSameAsBuiltin()) {
-            return false;
-        }
-        return true;
-    }
-
-    public Extensions getExtensions() {
-        return extensions;
-    }
-
-    public Configuration getConfig() {
-        return configuration;
-    }
-
-    public Supplier getPlugins() {
-        return plugins;
-    }
-
-    @Override
-    protected void doDestroy() {
-        synchronized (lock) {
-            for (Destroyable destroyable : destroyHooks) {
-                destroyable.destroy();
-            }
-        }
-        plugins.destroyPlugins();
-    }
-
->>>>>>> 258674f0
-    /**
-     * 通过默认配置初始化SDKContext
-     *
-     * @return SDKContext对象
-     * @throws PolarisException 初始化异常
-     */
-    public static SDKContext initContext() throws PolarisException {
-        Configuration configuration = ConfigAPIFactory.defaultConfig();
-        return initContextByConfig(configuration);
-    }
-
-    /**
-     * 通过配置对象初始化SDK上下文
-     *
-     * @param config 配置对象
-     * @return SDK上下文
-     * @throws PolarisException 初始化过程的异常
-     */
-    public static SDKContext initContextByConfig(Configuration config) throws PolarisException {
-        try {
-            ((ConfigurationImpl) config).setDefault();
-            config.verify();
-        } catch (IllegalArgumentException e) {
-            throw new PolarisException(ErrorCode.INVALID_CONFIG, "fail to verify configuration", e);
-        }
-        ServiceLoader<TypeProvider> providers = ServiceLoader.load(TypeProvider.class);
-        List<PluginType> types = new ArrayList<>();
-        for (TypeProvider provider : providers) {
-            types.addAll(provider.getTypes());
-        }
-        PluginManager manager = new PluginManager(types);
-        ValueContext valueContext = new ValueContext();
-        valueContext.setHost(parseHost(config));
-        valueContext.setServerConnectorProtocol(parseServerConnectorProtocol(config));
-        SDKContext initContext = new SDKContext(config, manager, valueContext);
-
-        try {
-            manager.initPlugins(initContext);
-        } catch (Throwable e) {
-            manager.destroyPlugins();
-            if (e instanceof PolarisException) {
-                throw e;
-            }
-            throw new PolarisException(ErrorCode.PLUGIN_ERROR, "plugin error", e);
-        }
-        return initContext;
-    }
-
-    public static String parseHost(Configuration configuration) {
-        String hostAddress = configuration.getGlobal().getAPI().getBindIP();
-        if (!StringUtils.isBlank(hostAddress)) {
-            return hostAddress;
-        }
-        String nic = configuration.getGlobal().getAPI().getBindIf();
-        if (StringUtils.isNotBlank(nic)) {
-            return resolveAddress(nic);
-        }
-        try {
-            return getHostByDial(configuration);
-        } catch (IOException e) {
-            LOG.error("[ReportClient]get address by dial failed", e);
-        }
-        return DEFAULT_ADDRESS;
-    }
-
-    /**
-     * Get protocol of server connector, such as:
-     * <ul>
-     * <li>{@link DefaultPlugins#SERVER_CONNECTOR_COMPOSITE}</li>
-     * <li>{@link DefaultPlugins#SERVER_CONNECTOR_GRPC}</li>
-     * <li>{@link DefaultPlugins#SERVER_CONNECTOR_CONSUL}</li>
-     * </ul>
-     *
-     * @param configuration
-     * @return
-     */
-    public static String parseServerConnectorProtocol(Configuration configuration) {
-        String protocol;
-        if (CollectionUtils.isNotEmpty(configuration.getGlobal().getServerConnectors())) {
-            // Composite server connector first
-            protocol = DefaultPlugins.SERVER_CONNECTOR_COMPOSITE;
-        } else {
-            // If composite server connector does not exist.
-            protocol = configuration.getGlobal().getServerConnector().getProtocol();
-        }
-        return protocol;
-    }
-
-    private static String getHostByDial(Configuration configuration) throws IOException {
-        String serverAddress = configuration.getGlobal().getServerConnector().getAddresses().get(0);
-        String[] tokens = serverAddress.split(":");
-        try (Socket socket = new Socket(tokens[0], Integer.parseInt(tokens[1]))) {
-            return socket.getLocalAddress().getHostAddress();
-        }
-    }
-
-    private static NetworkInterface resolveNetworkInterface(String nic) {
-        NetworkInterface ni = null;
-        try {
-            ni = NetworkInterface.getByName(nic);
-        } catch (SocketException e) {
-            LOG.error("[ReportClient]get nic failed, nic:{}", nic, e);
-        }
-        if (null != ni) {
-            return ni;
-        }
-        //获取第一张网卡
-        try {
-            Enumeration<NetworkInterface> networkInterfaces = NetworkInterface.getNetworkInterfaces();
-            while (networkInterfaces.hasMoreElements()) {
-                NetworkInterface networkInterface = networkInterfaces.nextElement();
-                if (!networkInterface.isLoopback() && networkInterface.getInetAddresses().hasMoreElements()) {
-                    return networkInterface;
-                }
-            }
-        } catch (SocketException e) {
-            LOG.error("[ReportClient]get all network interfaces failed", e);
-        }
-        return null;
-    }
-
-    /**
-     * 解析网卡IP
-     *
-     * @param nic 网卡标识，如eth1
-     * @return 地址信息
-     */
-    private static String resolveAddress(String nic) {
-        NetworkInterface ni = resolveNetworkInterface(nic);
-        if (null == ni) {
-            return DEFAULT_ADDRESS;
-        }
-        Enumeration<InetAddress> inetAddresses = ni.getInetAddresses();
-        if (inetAddresses.hasMoreElements()) {
-            InetAddress inetAddress = inetAddresses.nextElement();
-            return inetAddress.getCanonicalHostName();
-        }
-        return DEFAULT_ADDRESS;
-    }
-
-    public ValueContext getValueContext() {
-        return valueContext;
-    }
-
-    public synchronized void init() throws PolarisException {
-        if (!initialized.compareAndSet(false, true)) {
-            return;
-        }
-        extensions.init(configuration, plugins, valueContext);
-        plugins.postContextInitPlugins(extensions);
-    }
-
-    private boolean clusterAvailable(ClusterConfig clusterConfig) {
-        if (null == clusterConfig) {
-            return false;
-        }
-        if (StringUtils.isBlank(clusterConfig.getNamespace()) || StringUtils.isBlank(clusterConfig.getService())) {
-            return false;
-        }
-        if (!clusterConfig.isSameAsBuiltin()) {
-            return false;
-        }
-        return true;
-    }
-
-    public Extensions getExtensions() {
-        return extensions;
-    }
-
-    public Configuration getConfig() {
-        return configuration;
-    }
-
-    public Supplier getPlugins() {
-        return plugins;
-    }
-
-    @Override
-    protected void doDestroy() {
-        synchronized (lock) {
-            for (Destroyable destroyable : destroyHooks) {
-                destroyable.destroy();
-            }
-        }
-        plugins.destroyPlugins();
-    }
-
-    @Override
-    public Collection<ServerServiceInfo> getServerServices() {
-        return serverServices;
-    }
-
-    public void registerDestroyHook(Destroyable destroyable) {
-        synchronized (lock) {
-            destroyHooks.add(destroyable);
-        }
-    }
-
-    @Override
-    public void close() {
-        destroy();
-    }
-}
+/*
+ * Tencent is pleased to support the open source community by making Polaris available.
+ *
+ * Copyright (C) 2019 THL A29 Limited, a Tencent company. All rights reserved.
+ *
+ * Licensed under the BSD 3-Clause License (the "License");
+ * you may not use this file except in compliance with the License.
+ * You may obtain a copy of the License at
+ *
+ * https://opensource.org/licenses/BSD-3-Clause
+ *
+ * Unless required by applicable law or agreed to in writing, software distributed
+ * under the License is distributed on an "AS IS" BASIS, WITHOUT WARRANTIES OR
+ * CONDITIONS OF ANY KIND, either express or implied. See the License for the
+ * specific language governing permissions and limitations under the License.
+ */
+
+package com.tencent.polaris.client.api;
+
+import com.tencent.polaris.api.config.Configuration;
+import com.tencent.polaris.api.config.global.ClusterConfig;
+import com.tencent.polaris.api.config.global.ClusterType;
+import com.tencent.polaris.api.config.global.SystemConfig;
+import com.tencent.polaris.api.config.plugin.DefaultPlugins;
+import com.tencent.polaris.api.control.Destroyable;
+import com.tencent.polaris.api.exception.ErrorCode;
+import com.tencent.polaris.api.exception.PolarisException;
+import com.tencent.polaris.api.plugin.Manager;
+import com.tencent.polaris.api.plugin.PluginType;
+import com.tencent.polaris.api.plugin.Supplier;
+import com.tencent.polaris.api.plugin.TypeProvider;
+import com.tencent.polaris.api.plugin.common.InitContext;
+import com.tencent.polaris.api.plugin.common.ValueContext;
+import com.tencent.polaris.api.plugin.compose.Extensions;
+import com.tencent.polaris.api.plugin.compose.ServerServiceInfo;
+import com.tencent.polaris.api.plugin.impl.PluginManager;
+import com.tencent.polaris.api.utils.CollectionUtils;
+import com.tencent.polaris.api.utils.StringUtils;
+import com.tencent.polaris.factory.ConfigAPIFactory;
+import com.tencent.polaris.factory.config.ConfigurationImpl;
+import java.io.Closeable;
+import java.io.IOException;
+import java.lang.management.ManagementFactory;
+import java.net.InetAddress;
+import java.net.NetworkInterface;
+import java.net.Socket;
+import java.net.SocketException;
+import java.util.ArrayList;
+import java.util.Collection;
+import java.util.Collections;
+import java.util.Enumeration;
+import java.util.List;
+import java.util.ServiceLoader;
+import java.util.concurrent.atomic.AtomicBoolean;
+import org.slf4j.Logger;
+import org.slf4j.LoggerFactory;
+
+/**
+ * SDK初始化相关的上下文信息
+ *
+ * @author andrewshan, Haotian Zhang
+ */
+public class SDKContext extends Destroyable implements InitContext, AutoCloseable, Closeable {
+
+    private static final Logger LOG = LoggerFactory.getLogger(SDKContext.class);
+    private static final String DEFAULT_ADDRESS = "127.0.0.1";
+    /**
+     * 配置对象
+     */
+    private final Configuration configuration;
+    /**
+     * 初始化标识
+     */
+    private final AtomicBoolean initialized = new AtomicBoolean(false);
+    /**
+     * 插件管理器
+     */
+    private final Manager plugins;
+    private final ValueContext valueContext;
+    private final Extensions extensions = new Extensions();
+    private final Object lock = new Object();
+    private final List<Destroyable> destroyHooks = new ArrayList<>();
+    private final Collection<ServerServiceInfo> serverServices;
+
+    /**
+     * 构造器
+     *
+     * @param configuration 配置
+     * @param plugins 插件工厂
+     * @param valueContext 上下文
+     */
+    public SDKContext(Configuration configuration, Manager plugins, ValueContext valueContext) {
+        this.configuration = configuration;
+        this.plugins = plugins;
+        this.valueContext = valueContext;
+        this.valueContext.setClientId(generateClientId(this.valueContext.getHost()));
+        List<ServerServiceInfo> services = new ArrayList<>();
+        //加载系统服务配置
+        SystemConfig system = configuration.getGlobal().getSystem();
+        ClusterConfig discoverCluster = system.getDiscoverCluster();
+        if (clusterAvailable(discoverCluster)) {
+            services.add(new ServerServiceInfo(ClusterType.SERVICE_DISCOVER_CLUSTER, discoverCluster));
+        }
+        ClusterConfig healthCheckCluster = system.getHealthCheckCluster();
+        if (clusterAvailable(healthCheckCluster)) {
+            services.add(new ServerServiceInfo(ClusterType.HEALTH_CHECK_CLUSTER, healthCheckCluster));
+        }
+        ClusterConfig monitorCluster = system.getMonitorCluster();
+        if (clusterAvailable(monitorCluster)) {
+            services.add(new ServerServiceInfo(ClusterType.MONITOR_CLUSTER, monitorCluster));
+        }
+        this.serverServices = Collections.unmodifiableCollection(services);
+    }
+
+    private static String generateClientId(String host) {
+        return host + "-" + getProcessId("0");
+    }
+
+    private static String getProcessId(String fallback) {
+        // Note: may fail in some JVM implementations
+        // therefore fallback has to be provided
+
+        // something like '<pid>@<hostname>', at least in SUN / Oracle JVMs
+        final String jvmName = ManagementFactory.getRuntimeMXBean().getName();
+        final int index = jvmName.indexOf('@');
+
+        if (index < 1) {
+            // part before '@' empty (index = 0) / '@' not found (index = -1)
+            return fallback;
+        }
+
+        try {
+            return Long.toString(Long.parseLong(jvmName.substring(0, index)));
+        } catch (NumberFormatException e) {
+            // ignore
+        }
+        return fallback;
+    }
+
+    public synchronized void init() throws PolarisException {
+        if (!initialized.compareAndSet(false, true)) {
+            return;
+        }
+        extensions.init(configuration, plugins, valueContext);
+        plugins.postContextInitPlugins(extensions);
+    }
+
+    private boolean clusterAvailable(ClusterConfig clusterConfig) {
+        if (null == clusterConfig) {
+            return false;
+        }
+        if (StringUtils.isBlank(clusterConfig.getNamespace()) || StringUtils.isBlank(clusterConfig.getService())) {
+            return false;
+        }
+        if (!clusterConfig.isSameAsBuiltin()) {
+            return false;
+        }
+        return true;
+    }
+
+    public Extensions getExtensions() {
+        return extensions;
+    }
+
+    public Configuration getConfig() {
+        return configuration;
+    }
+
+    public Supplier getPlugins() {
+        return plugins;
+    }
+
+    @Override
+    protected void doDestroy() {
+        synchronized (lock) {
+            for (Destroyable destroyable : destroyHooks) {
+                destroyable.destroy();
+            }
+        }
+        plugins.destroyPlugins();
+    }
+
+    /**
+     * 通过默认配置初始化SDKContext
+     *
+     * @return SDKContext对象
+     * @throws PolarisException 初始化异常
+     */
+    public static SDKContext initContext() throws PolarisException {
+        Configuration configuration = ConfigAPIFactory.defaultConfig();
+        return initContextByConfig(configuration);
+    }
+
+    /**
+     * 通过配置对象初始化SDK上下文
+     *
+     * @param config 配置对象
+     * @return SDK上下文
+     * @throws PolarisException 初始化过程的异常
+     */
+    public static SDKContext initContextByConfig(Configuration config) throws PolarisException {
+        try {
+            ((ConfigurationImpl) config).setDefault();
+            config.verify();
+        } catch (IllegalArgumentException e) {
+            throw new PolarisException(ErrorCode.INVALID_CONFIG, "fail to verify configuration", e);
+        }
+        ServiceLoader<TypeProvider> providers = ServiceLoader.load(TypeProvider.class);
+        List<PluginType> types = new ArrayList<>();
+        for (TypeProvider provider : providers) {
+            types.addAll(provider.getTypes());
+        }
+        PluginManager manager = new PluginManager(types);
+        ValueContext valueContext = new ValueContext();
+        valueContext.setHost(parseHost(config));
+        valueContext.setServerConnectorProtocol(parseServerConnectorProtocol(config));
+        SDKContext initContext = new SDKContext(config, manager, valueContext);
+
+        try {
+            manager.initPlugins(initContext);
+        } catch (Throwable e) {
+            manager.destroyPlugins();
+            if (e instanceof PolarisException) {
+                throw e;
+            }
+            throw new PolarisException(ErrorCode.PLUGIN_ERROR, "plugin error", e);
+        }
+        return initContext;
+    }
+
+    public static String parseHost(Configuration configuration) {
+        String hostAddress = configuration.getGlobal().getAPI().getBindIP();
+        if (!StringUtils.isBlank(hostAddress)) {
+            return hostAddress;
+        }
+        String nic = configuration.getGlobal().getAPI().getBindIf();
+        if (StringUtils.isNotBlank(nic)) {
+            return resolveAddress(nic);
+        }
+        try {
+            return getHostByDial(configuration);
+        } catch (IOException e) {
+            LOG.error("[ReportClient]get address by dial failed", e);
+        }
+        return DEFAULT_ADDRESS;
+    }
+
+    /**
+     * Get protocol of server connector, such as:
+     * <ul>
+     * <li>{@link DefaultPlugins#SERVER_CONNECTOR_COMPOSITE}</li>
+     * <li>{@link DefaultPlugins#SERVER_CONNECTOR_GRPC}</li>
+     * <li>{@link DefaultPlugins#SERVER_CONNECTOR_CONSUL}</li>
+     * </ul>
+     *
+     * @param configuration
+     * @return
+     */
+    public static String parseServerConnectorProtocol(Configuration configuration) {
+        String protocol;
+        if (CollectionUtils.isNotEmpty(configuration.getGlobal().getServerConnectors())) {
+            // Composite server connector first
+            protocol = DefaultPlugins.SERVER_CONNECTOR_COMPOSITE;
+        } else {
+            // If composite server connector does not exist.
+            protocol = configuration.getGlobal().getServerConnector().getProtocol();
+        }
+        return protocol;
+    }
+
+    private static String getHostByDial(Configuration configuration) throws IOException {
+        String serverAddress = configuration.getGlobal().getServerConnector().getAddresses().get(0);
+        String[] tokens = serverAddress.split(":");
+        try (Socket socket = new Socket(tokens[0], Integer.parseInt(tokens[1]))) {
+            return socket.getLocalAddress().getHostAddress();
+        }
+    }
+
+    private static NetworkInterface resolveNetworkInterface(String nic) {
+        NetworkInterface ni = null;
+        try {
+            ni = NetworkInterface.getByName(nic);
+        } catch (SocketException e) {
+            LOG.error("[ReportClient]get nic failed, nic:{}", nic, e);
+        }
+        if (null != ni) {
+            return ni;
+        }
+        //获取第一张网卡
+        try {
+            Enumeration<NetworkInterface> networkInterfaces = NetworkInterface.getNetworkInterfaces();
+            while (networkInterfaces.hasMoreElements()) {
+                NetworkInterface networkInterface = networkInterfaces.nextElement();
+                if (!networkInterface.isLoopback() && networkInterface.getInetAddresses().hasMoreElements()) {
+                    return networkInterface;
+                }
+            }
+        } catch (SocketException e) {
+            LOG.error("[ReportClient]get all network interfaces failed", e);
+        }
+        return null;
+    }
+
+    /**
+     * 解析网卡IP
+     *
+     * @param nic 网卡标识，如eth1
+     * @return 地址信息
+     */
+    private static String resolveAddress(String nic) {
+        NetworkInterface ni = resolveNetworkInterface(nic);
+        if (null == ni) {
+            return DEFAULT_ADDRESS;
+        }
+        Enumeration<InetAddress> inetAddresses = ni.getInetAddresses();
+        if (inetAddresses.hasMoreElements()) {
+            InetAddress inetAddress = inetAddresses.nextElement();
+            return inetAddress.getCanonicalHostName();
+        }
+        return DEFAULT_ADDRESS;
+    }
+
+    public ValueContext getValueContext() {
+        return valueContext;
+    }
+
+    @Override
+    public Collection<ServerServiceInfo> getServerServices() {
+        return serverServices;
+    }
+
+    public void registerDestroyHook(Destroyable destroyable) {
+        synchronized (lock) {
+            destroyHooks.add(destroyable);
+        }
+    }
+
+    @Override
+    public void close() {
+        destroy();
+    }
+}