--- conflicted
+++ resolved
@@ -1,152 +1,152 @@
-/*
- * Tencent is pleased to support the open source community by making Polaris available.
- *
- * Copyright (C) 2019 THL A29 Limited, a Tencent company. All rights reserved.
- *
- * Licensed under the BSD 3-Clause License (the "License");
- * you may not use this file except in compliance with the License.
- * You may obtain a copy of the License at
- *
- * https://opensource.org/licenses/BSD-3-Clause
- *
- * Unless required by applicable law or agreed to in writing, software distributed
- * under the License is distributed on an "AS IS" BASIS, WITHOUT WARRANTIES OR
- * CONDITIONS OF ANY KIND, either express or implied. See the License for the
- * specific language governing permissions and limitations under the License.
- */
-
-package com.tencent.polaris.discovery.client.api;
-
-import com.tencent.polaris.api.config.Configuration;
-import com.tencent.polaris.api.core.ConsumerAPI;
-import com.tencent.polaris.api.exception.PolarisException;
-import com.tencent.polaris.api.listener.ServiceListener;
-import com.tencent.polaris.api.rpc.GetAllInstancesRequest;
-import com.tencent.polaris.api.rpc.GetInstancesRequest;
-import com.tencent.polaris.api.rpc.GetOneInstanceRequest;
-import com.tencent.polaris.api.rpc.GetServiceRuleRequest;
-import com.tencent.polaris.api.rpc.GetServicesRequest;
-import com.tencent.polaris.api.rpc.InstancesFuture;
-import com.tencent.polaris.api.rpc.InstancesResponse;
-import com.tencent.polaris.api.rpc.ServiceCallResult;
-import com.tencent.polaris.api.rpc.ServiceRuleResponse;
-import com.tencent.polaris.api.rpc.ServicesResponse;
-import com.tencent.polaris.client.api.BaseEngine;
-import com.tencent.polaris.client.api.SDKContext;
-import com.tencent.polaris.discovery.client.flow.AsyncFlow;
-import com.tencent.polaris.discovery.client.flow.CommonInstancesRequest;
-import com.tencent.polaris.discovery.client.flow.CommonRuleRequest;
-import com.tencent.polaris.discovery.client.flow.CommonServicesRequest;
-import com.tencent.polaris.discovery.client.flow.SyncFlow;
-import com.tencent.polaris.discovery.client.util.Validator;
-import org.slf4j.Logger;
-import org.slf4j.LoggerFactory;
-
-/**
- * ConsumerAPI的标准实现
- *
- * @author andrewshan
- * @date 2019/8/21
- */
-public class DefaultConsumerAPI extends BaseEngine implements ConsumerAPI {
-
-    private static final Logger LOG = LoggerFactory.getLogger(DefaultConsumerAPI.class);
-
-    private final Configuration config;
-
-    private final SyncFlow syncFlow = new SyncFlow();
-
-    private final AsyncFlow asyncFlow = new AsyncFlow();
-
-    public DefaultConsumerAPI(SDKContext context) {
-        super(context);
-        config = context.getConfig();
-        syncFlow.init(context.getExtensions());
-        asyncFlow.init(syncFlow);
-    }
-
-    @Override
-    protected void subInit() throws PolarisException {
-
-    }
-
-    @Override
-    public InstancesResponse getAllInstance(GetAllInstancesRequest req) throws PolarisException {
-        checkAvailable("ConsumerAPI");
-        Validator.validateGetAllInstancesRequest(req);
-        CommonInstancesRequest allRequest = new CommonInstancesRequest(req, config);
-        return syncFlow.commonSyncGetAllInstances(allRequest);
-    }
-
-    @Override
-    public InstancesResponse getOneInstance(GetOneInstanceRequest req) throws PolarisException {
-        checkAvailable("ConsumerAPI");
-        Validator.validateGetOneInstanceRequest(req);
-        CommonInstancesRequest allRequest = new CommonInstancesRequest(req, config);
-        return syncFlow.commonSyncGetOneInstance(allRequest);
-    }
-
-    @Override
-    public InstancesResponse getInstances(GetInstancesRequest req) throws PolarisException {
-        checkAvailable("ConsumerAPI");
-        Validator.validateGetInstancesRequest(req);
-        CommonInstancesRequest allRequest = new CommonInstancesRequest(req, config);
-        return syncFlow.commonSyncGetInstances(allRequest);
-    }
-
-    @Override
-    public InstancesFuture asyncGetOneInstance(GetOneInstanceRequest req) throws PolarisException {
-        checkAvailable("ConsumerAPI");
-        Validator.validateGetOneInstanceRequest(req);
-        CommonInstancesRequest allRequest = new CommonInstancesRequest(req, config);
-        return asyncFlow.commonAsyncGetOneInstance(allRequest);
-    }
-
-    @Override
-    public InstancesFuture asyncGetInstances(GetInstancesRequest req) throws PolarisException {
-        checkAvailable("ConsumerAPI");
-        Validator.validateGetInstancesRequest(req);
-        CommonInstancesRequest allRequest = new CommonInstancesRequest(req, config);
-        return asyncFlow.commonAsyncGetInstances(allRequest);
-    }
-
-    @Override
-    public InstancesFuture asyncGetAllInstances(GetAllInstancesRequest req) throws PolarisException {
-        checkAvailable("ConsumerAPI");
-        Validator.validateGetAllInstancesRequest(req);
-        CommonInstancesRequest allRequest = new CommonInstancesRequest(req, config);
-        return asyncFlow.commonAsyncGetAllInstances(allRequest);
-    }
-
-    @Override
-    public void updateServiceCallResult(ServiceCallResult req) throws PolarisException {
-        checkAvailable("ConsumerAPI");
-        Validator.validateServiceCallResult(req);
-        reportInvokeStat(req);
-    }
-
-    @Override
-    public ServiceRuleResponse getServiceRule(GetServiceRuleRequest request) throws PolarisException {
-        checkAvailable("ConsumerAPI");
-        Validator.validateGetServiceRuleRequest(request);
-        CommonRuleRequest commonRuleRequest = new CommonRuleRequest(request, config);
-        return syncFlow.commonSyncGetServiceRule(commonRuleRequest);
-    }
-
-    @Override
-<<<<<<< HEAD
-    public boolean addListener(ServiceListener listener) {
-        return false;
-    }
-
-    @Override
-    public boolean removeListener(ServiceListener listener) {
-        return false;
-=======
-    public ServicesResponse getServices(GetServicesRequest request) throws PolarisException {
-        checkAvailable("ConsumerAPI");
-        CommonServicesRequest commonServicesRequest = new CommonServicesRequest(request, config);
-        return syncFlow.commonSyncGetServices(commonServicesRequest);
->>>>>>> 31922dc8
-    }
-}
+/*
+ * Tencent is pleased to support the open source community by making Polaris available.
+ *
+ * Copyright (C) 2019 THL A29 Limited, a Tencent company. All rights reserved.
+ *
+ * Licensed under the BSD 3-Clause License (the "License");
+ * you may not use this file except in compliance with the License.
+ * You may obtain a copy of the License at
+ *
+ * https://opensource.org/licenses/BSD-3-Clause
+ *
+ * Unless required by applicable law or agreed to in writing, software distributed
+ * under the License is distributed on an "AS IS" BASIS, WITHOUT WARRANTIES OR
+ * CONDITIONS OF ANY KIND, either express or implied. See the License for the
+ * specific language governing permissions and limitations under the License.
+ */
+
+package com.tencent.polaris.discovery.client.api;
+
+import com.tencent.polaris.api.config.Configuration;
+import com.tencent.polaris.api.core.ConsumerAPI;
+import com.tencent.polaris.api.exception.PolarisException;
+import com.tencent.polaris.api.listener.ServiceListener;
+import com.tencent.polaris.api.rpc.*;
+import com.tencent.polaris.client.api.BaseEngine;
+import com.tencent.polaris.client.api.SDKContext;
+import com.tencent.polaris.discovery.client.flow.*;
+import com.tencent.polaris.discovery.client.util.Validator;
+import org.slf4j.Logger;
+import org.slf4j.LoggerFactory;
+
+/**
+ * ConsumerAPI的标准实现
+ *
+ * @author andrewshan
+ * @date 2019/8/21
+ */
+public class DefaultConsumerAPI extends BaseEngine implements ConsumerAPI {
+
+    private static final Logger LOG = LoggerFactory.getLogger(DefaultConsumerAPI.class);
+
+    private final Configuration config;
+
+    private final SyncFlow syncFlow = new SyncFlow();
+
+    private final AsyncFlow asyncFlow = new AsyncFlow();
+
+    private final WatchFlow watchFlow = new WatchFlow();
+
+    public DefaultConsumerAPI(SDKContext context) {
+        super(context);
+        config = context.getConfig();
+        syncFlow.init(context.getExtensions());
+        asyncFlow.init(syncFlow);
+        watchFlow.init(context.getExtensions(), syncFlow);
+    }
+
+    @Override
+    protected void subInit() throws PolarisException {
+
+    }
+
+    @Override
+    public InstancesResponse getAllInstance(GetAllInstancesRequest req) throws PolarisException {
+        checkAvailable("ConsumerAPI");
+        Validator.validateGetAllInstancesRequest(req);
+        CommonInstancesRequest allRequest = new CommonInstancesRequest(req, config);
+        return syncFlow.commonSyncGetAllInstances(allRequest);
+    }
+
+    @Override
+    public InstancesResponse getOneInstance(GetOneInstanceRequest req) throws PolarisException {
+        checkAvailable("ConsumerAPI");
+        Validator.validateGetOneInstanceRequest(req);
+        CommonInstancesRequest allRequest = new CommonInstancesRequest(req, config);
+        return syncFlow.commonSyncGetOneInstance(allRequest);
+    }
+
+    @Override
+    public InstancesResponse getInstances(GetInstancesRequest req) throws PolarisException {
+        checkAvailable("ConsumerAPI");
+        Validator.validateGetInstancesRequest(req);
+        CommonInstancesRequest allRequest = new CommonInstancesRequest(req, config);
+        return syncFlow.commonSyncGetInstances(allRequest);
+    }
+
+    @Override
+    public InstancesFuture asyncGetOneInstance(GetOneInstanceRequest req) throws PolarisException {
+        checkAvailable("ConsumerAPI");
+        Validator.validateGetOneInstanceRequest(req);
+        CommonInstancesRequest allRequest = new CommonInstancesRequest(req, config);
+        return asyncFlow.commonAsyncGetOneInstance(allRequest);
+    }
+
+    @Override
+    public InstancesFuture asyncGetInstances(GetInstancesRequest req) throws PolarisException {
+        checkAvailable("ConsumerAPI");
+        Validator.validateGetInstancesRequest(req);
+        CommonInstancesRequest allRequest = new CommonInstancesRequest(req, config);
+        return asyncFlow.commonAsyncGetInstances(allRequest);
+    }
+
+    @Override
+    public InstancesFuture asyncGetAllInstances(GetAllInstancesRequest req) throws PolarisException {
+        checkAvailable("ConsumerAPI");
+        Validator.validateGetAllInstancesRequest(req);
+        CommonInstancesRequest allRequest = new CommonInstancesRequest(req, config);
+        return asyncFlow.commonAsyncGetAllInstances(allRequest);
+    }
+
+    @Override
+    public void updateServiceCallResult(ServiceCallResult req) throws PolarisException {
+        checkAvailable("ConsumerAPI");
+        Validator.validateServiceCallResult(req);
+        reportInvokeStat(req);
+    }
+
+    @Override
+    public ServiceRuleResponse getServiceRule(GetServiceRuleRequest request) throws PolarisException {
+        checkAvailable("ConsumerAPI");
+        Validator.validateGetServiceRuleRequest(request);
+        CommonRuleRequest commonRuleRequest = new CommonRuleRequest(request, config);
+        return syncFlow.commonSyncGetServiceRule(commonRuleRequest);
+    }
+
+    @Override
+    public ServicesResponse getServices(GetServicesRequest request) throws PolarisException {
+        checkAvailable("ConsumerAPI");
+        CommonServicesRequest commonServicesRequest = new CommonServicesRequest(request, config);
+        return syncFlow.commonSyncGetServices(commonServicesRequest);
+    }
+
+    @Override
+    public WatchServiceResponse watchService(WatchServiceRequest request) throws PolarisException {
+        checkAvailable("ConsumerAPI");
+        Validator.validateWatchServiceRequest(request);
+        CommonWatchServiceRequest watchServiceRequest = new CommonWatchServiceRequest(request,
+                new CommonInstancesRequest(GetAllInstancesRequest.builder()
+                        .service(request.getService())
+                        .namespace(request.getNamespace())
+                        .build(), config), true);
+        return watchFlow.commonWatchService(watchServiceRequest);
+    }
+
+    @Override
+    public boolean unWatchService(WatchServiceRequest request) {
+        checkAvailable("ConsumerAPI");
+        Validator.validateWatchServiceRequest(request);
+        CommonWatchServiceRequest watchServiceRequest = new CommonWatchServiceRequest(request, false);
+        return watchFlow.commonWatchService(watchServiceRequest).isResult();
+    }
+}