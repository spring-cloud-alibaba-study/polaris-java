/*
 * Tencent is pleased to support the open source community by making Polaris available.
 *
 * Copyright (C) 2019 THL A29 Limited, a Tencent company. All rights reserved.
 *
 * Licensed under the BSD 3-Clause License (the "License");
 * you may not use this file except in compliance with the License.
 * You may obtain a copy of the License at
 *
 * https://opensource.org/licenses/BSD-3-Clause
 *
 * Unless required by applicable law or agreed to in writing, software distributed
 * under the License is distributed on an "AS IS" BASIS, WITHOUT WARRANTIES OR
 * CONDITIONS OF ANY KIND, either express or implied. See the License for the
 * specific language governing permissions and limitations under the License.
 */

package com.tencent.polaris.discovery.client.flow;

import com.tencent.polaris.api.exception.PolarisException;
import com.tencent.polaris.api.listener.ServiceListener;
import com.tencent.polaris.api.plugin.compose.Extensions;
import com.tencent.polaris.api.plugin.loadbalance.LoadBalancer;
import com.tencent.polaris.api.pojo.Instance;
import com.tencent.polaris.api.pojo.ServiceInstances;
import com.tencent.polaris.api.rpc.InstancesResponse;
import com.tencent.polaris.api.rpc.ServiceRuleResponse;
import com.tencent.polaris.api.rpc.ServicesResponse;
import com.tencent.polaris.api.utils.CollectionUtils;
import com.tencent.polaris.client.flow.BaseFlow;
import com.tencent.polaris.client.flow.ResourcesResponse;
import org.slf4j.Logger;
import org.slf4j.LoggerFactory;

public class SyncFlow {

    private static final Logger LOG = LoggerFactory.getLogger(SyncFlow.class);

    private Extensions extensions;

    public void init(Extensions extensions) {
        this.extensions = extensions;
    }

    /**
     * 获取全量服务实例
     *
     * @param request 请求对象
     * @return 全量服务实例
     * @throws PolarisException 异常
     */
    public InstancesResponse commonSyncGetAllInstances(CommonInstancesRequest request) throws PolarisException {
        syncGetServiceInstances(request);
        ServiceInstances dstInstances = request.getDstInstances();
        return new InstancesResponse(dstInstances);
    }

    /**
     * 获取多个实例列表
     *
     * @param request 请求对象
     * @return 实例应答
     * @throws PolarisException 异常
     */
    public InstancesResponse commonSyncGetInstances(CommonInstancesRequest request) throws PolarisException {
        syncGetServiceInstances(request);
        ServiceInstances dstInstances = request.getDstInstances();
        if (CollectionUtils.isEmpty(dstInstances.getInstances())) {
            return new InstancesResponse(dstInstances);
        }
        ServiceInstances routerInstances =
                BaseFlow.processServiceRouters(request.getRouteInfo(), request.getDstInstances(),
                        extensions.getConfigRouterChainGroup());
        return new InstancesResponse(routerInstances);
    }

    /**
     * 获取单个实例
     *
     * @param request 请求对象
     * @return 实例应答
     * @throws PolarisException 异常
     */
    public InstancesResponse commonSyncGetOneInstance(CommonInstancesRequest request) throws PolarisException {
        syncGetServiceInstances(request);
        ServiceInstances dstInstances = request.getDstInstances();
        if (CollectionUtils.isEmpty(dstInstances.getInstances())) {
            return new InstancesResponse(dstInstances);
        }
        ServiceInstances routerInstances =
                BaseFlow.processServiceRouters(request.getRouteInfo(), request.getDstInstances(),
                        extensions.getConfigRouterChainGroup());
        LoadBalancer loadBalancer = extensions.getLoadBalancer();
        Instance instance = BaseFlow.processLoadBalance(loadBalancer, request.getCriteria(), routerInstances);
        return new InstancesResponse(dstInstances, instance);
    }

    /**
     * 获取服务规则信息
     *
     * @param request 请求对象
     * @return 规则数据
     * @throws PolarisException 异常
     */
    public ServiceRuleResponse commonSyncGetServiceRule(CommonRuleRequest request) throws PolarisException {
        ResourcesResponse resourcesResponse = BaseFlow.syncGetResources(extensions, false, request, request);
        return new ServiceRuleResponse(resourcesResponse.getServiceRule(request.getSvcEventKey()));
    }

    /**
     *
     * @return
     */
    public boolean addListener(ServiceListener listener) {
        return true;
    }

    /**
     *
     * @return
     */
    public boolean removeListener(ServiceListener listener) {
        return true;
    }

    /**
     * 获取服务实例以及路由数据
     *
     * @param request 请求对象
     * @throws PolarisException 异常
     */
    private void syncGetServiceInstances(CommonInstancesRequest request) throws PolarisException {
        ResourcesResponse resourcesResponse = BaseFlow.syncGetResources(extensions, false, request, request);
        request.setDstInstances(resourcesResponse.getServiceInstances(request.getDstInstanceEventKey()));
        if (null != request.getDstRuleEventKey()) {
            request.getRouteInfo().setDestRouteRule(resourcesResponse.getServiceRule(request.getDstRuleEventKey()));
        }
        if (null != request.getSrcRuleEventKey()) {
            request.getRouteInfo().setSourceRouteRule(resourcesResponse.getServiceRule(request.getSrcRuleEventKey()));
        }
    }

<<<<<<< HEAD
=======
    /**
     * 批量获取服务信息
     *
     * @param request 请求对象
     * @return 规则数据
     * @throws PolarisException 异常
     */
    public ServicesResponse commonSyncGetServices(CommonServicesRequest request) throws PolarisException {
        ResourcesResponse resourcesResponse = BaseFlow.syncGetResources(extensions, false, request, request);
        return new ServicesResponse(resourcesResponse.getServices(request.getSvcEventKey()));
    }
>>>>>>> 31922dc8
}
<|MERGE_RESOLUTION|>--- conflicted
+++ resolved
@@ -1,157 +1,138 @@
-/*
- * Tencent is pleased to support the open source community by making Polaris available.
- *
- * Copyright (C) 2019 THL A29 Limited, a Tencent company. All rights reserved.
- *
- * Licensed under the BSD 3-Clause License (the "License");
- * you may not use this file except in compliance with the License.
- * You may obtain a copy of the License at
- *
- * https://opensource.org/licenses/BSD-3-Clause
- *
- * Unless required by applicable law or agreed to in writing, software distributed
- * under the License is distributed on an "AS IS" BASIS, WITHOUT WARRANTIES OR
- * CONDITIONS OF ANY KIND, either express or implied. See the License for the
- * specific language governing permissions and limitations under the License.
- */
-
-package com.tencent.polaris.discovery.client.flow;
-
-import com.tencent.polaris.api.exception.PolarisException;
-import com.tencent.polaris.api.listener.ServiceListener;
-import com.tencent.polaris.api.plugin.compose.Extensions;
-import com.tencent.polaris.api.plugin.loadbalance.LoadBalancer;
-import com.tencent.polaris.api.pojo.Instance;
-import com.tencent.polaris.api.pojo.ServiceInstances;
-import com.tencent.polaris.api.rpc.InstancesResponse;
-import com.tencent.polaris.api.rpc.ServiceRuleResponse;
-import com.tencent.polaris.api.rpc.ServicesResponse;
-import com.tencent.polaris.api.utils.CollectionUtils;
-import com.tencent.polaris.client.flow.BaseFlow;
-import com.tencent.polaris.client.flow.ResourcesResponse;
-import org.slf4j.Logger;
-import org.slf4j.LoggerFactory;
-
-public class SyncFlow {
-
-    private static final Logger LOG = LoggerFactory.getLogger(SyncFlow.class);
-
-    private Extensions extensions;
-
-    public void init(Extensions extensions) {
-        this.extensions = extensions;
-    }
-
-    /**
-     * 获取全量服务实例
-     *
-     * @param request 请求对象
-     * @return 全量服务实例
-     * @throws PolarisException 异常
-     */
-    public InstancesResponse commonSyncGetAllInstances(CommonInstancesRequest request) throws PolarisException {
-        syncGetServiceInstances(request);
-        ServiceInstances dstInstances = request.getDstInstances();
-        return new InstancesResponse(dstInstances);
-    }
-
-    /**
-     * 获取多个实例列表
-     *
-     * @param request 请求对象
-     * @return 实例应答
-     * @throws PolarisException 异常
-     */
-    public InstancesResponse commonSyncGetInstances(CommonInstancesRequest request) throws PolarisException {
-        syncGetServiceInstances(request);
-        ServiceInstances dstInstances = request.getDstInstances();
-        if (CollectionUtils.isEmpty(dstInstances.getInstances())) {
-            return new InstancesResponse(dstInstances);
-        }
-        ServiceInstances routerInstances =
-                BaseFlow.processServiceRouters(request.getRouteInfo(), request.getDstInstances(),
-                        extensions.getConfigRouterChainGroup());
-        return new InstancesResponse(routerInstances);
-    }
-
-    /**
-     * 获取单个实例
-     *
-     * @param request 请求对象
-     * @return 实例应答
-     * @throws PolarisException 异常
-     */
-    public InstancesResponse commonSyncGetOneInstance(CommonInstancesRequest request) throws PolarisException {
-        syncGetServiceInstances(request);
-        ServiceInstances dstInstances = request.getDstInstances();
-        if (CollectionUtils.isEmpty(dstInstances.getInstances())) {
-            return new InstancesResponse(dstInstances);
-        }
-        ServiceInstances routerInstances =
-                BaseFlow.processServiceRouters(request.getRouteInfo(), request.getDstInstances(),
-                        extensions.getConfigRouterChainGroup());
-        LoadBalancer loadBalancer = extensions.getLoadBalancer();
-        Instance instance = BaseFlow.processLoadBalance(loadBalancer, request.getCriteria(), routerInstances);
-        return new InstancesResponse(dstInstances, instance);
-    }
-
-    /**
-     * 获取服务规则信息
-     *
-     * @param request 请求对象
-     * @return 规则数据
-     * @throws PolarisException 异常
-     */
-    public ServiceRuleResponse commonSyncGetServiceRule(CommonRuleRequest request) throws PolarisException {
-        ResourcesResponse resourcesResponse = BaseFlow.syncGetResources(extensions, false, request, request);
-        return new ServiceRuleResponse(resourcesResponse.getServiceRule(request.getSvcEventKey()));
-    }
-
-    /**
-     *
-     * @return
-     */
-    public boolean addListener(ServiceListener listener) {
-        return true;
-    }
-
-    /**
-     *
-     * @return
-     */
-    public boolean removeListener(ServiceListener listener) {
-        return true;
-    }
-
-    /**
-     * 获取服务实例以及路由数据
-     *
-     * @param request 请求对象
-     * @throws PolarisException 异常
-     */
-    private void syncGetServiceInstances(CommonInstancesRequest request) throws PolarisException {
-        ResourcesResponse resourcesResponse = BaseFlow.syncGetResources(extensions, false, request, request);
-        request.setDstInstances(resourcesResponse.getServiceInstances(request.getDstInstanceEventKey()));
-        if (null != request.getDstRuleEventKey()) {
-            request.getRouteInfo().setDestRouteRule(resourcesResponse.getServiceRule(request.getDstRuleEventKey()));
-        }
-        if (null != request.getSrcRuleEventKey()) {
-            request.getRouteInfo().setSourceRouteRule(resourcesResponse.getServiceRule(request.getSrcRuleEventKey()));
-        }
-    }
-
-<<<<<<< HEAD
-=======
-    /**
-     * 批量获取服务信息
-     *
-     * @param request 请求对象
-     * @return 规则数据
-     * @throws PolarisException 异常
-     */
-    public ServicesResponse commonSyncGetServices(CommonServicesRequest request) throws PolarisException {
-        ResourcesResponse resourcesResponse = BaseFlow.syncGetResources(extensions, false, request, request);
-        return new ServicesResponse(resourcesResponse.getServices(request.getSvcEventKey()));
-    }
->>>>>>> 31922dc8
-}
+/*
+ * Tencent is pleased to support the open source community by making Polaris available.
+ *
+ * Copyright (C) 2019 THL A29 Limited, a Tencent company. All rights reserved.
+ *
+ * Licensed under the BSD 3-Clause License (the "License");
+ * you may not use this file except in compliance with the License.
+ * You may obtain a copy of the License at
+ *
+ * https://opensource.org/licenses/BSD-3-Clause
+ *
+ * Unless required by applicable law or agreed to in writing, software distributed
+ * under the License is distributed on an "AS IS" BASIS, WITHOUT WARRANTIES OR
+ * CONDITIONS OF ANY KIND, either express or implied. See the License for the
+ * specific language governing permissions and limitations under the License.
+ */
+
+package com.tencent.polaris.discovery.client.flow;
+
+import com.tencent.polaris.api.exception.PolarisException;
+import com.tencent.polaris.api.listener.ServiceListener;
+import com.tencent.polaris.api.plugin.compose.Extensions;
+import com.tencent.polaris.api.plugin.loadbalance.LoadBalancer;
+import com.tencent.polaris.api.pojo.Instance;
+import com.tencent.polaris.api.pojo.ServiceInstances;
+import com.tencent.polaris.api.rpc.InstancesResponse;
+import com.tencent.polaris.api.rpc.ServiceRuleResponse;
+import com.tencent.polaris.api.rpc.ServicesResponse;
+import com.tencent.polaris.api.utils.CollectionUtils;
+import com.tencent.polaris.client.flow.BaseFlow;
+import com.tencent.polaris.client.flow.ResourcesResponse;
+import org.slf4j.Logger;
+import org.slf4j.LoggerFactory;
+
+public class SyncFlow {
+
+    private static final Logger LOG = LoggerFactory.getLogger(SyncFlow.class);
+
+    private Extensions extensions;
+
+    public void init(Extensions extensions) {
+        this.extensions = extensions;
+    }
+
+    /**
+     * 获取全量服务实例
+     *
+     * @param request 请求对象
+     * @return 全量服务实例
+     * @throws PolarisException 异常
+     */
+    public InstancesResponse commonSyncGetAllInstances(CommonInstancesRequest request) throws PolarisException {
+        syncGetServiceInstances(request);
+        ServiceInstances dstInstances = request.getDstInstances();
+        return new InstancesResponse(dstInstances);
+    }
+
+    /**
+     * 获取多个实例列表
+     *
+     * @param request 请求对象
+     * @return 实例应答
+     * @throws PolarisException 异常
+     */
+    public InstancesResponse commonSyncGetInstances(CommonInstancesRequest request) throws PolarisException {
+        syncGetServiceInstances(request);
+        ServiceInstances dstInstances = request.getDstInstances();
+        if (CollectionUtils.isEmpty(dstInstances.getInstances())) {
+            return new InstancesResponse(dstInstances);
+        }
+        ServiceInstances routerInstances =
+                BaseFlow.processServiceRouters(request.getRouteInfo(), request.getDstInstances(),
+                        extensions.getConfigRouterChainGroup());
+        return new InstancesResponse(routerInstances);
+    }
+
+    /**
+     * 获取单个实例
+     *
+     * @param request 请求对象
+     * @return 实例应答
+     * @throws PolarisException 异常
+     */
+    public InstancesResponse commonSyncGetOneInstance(CommonInstancesRequest request) throws PolarisException {
+        syncGetServiceInstances(request);
+        ServiceInstances dstInstances = request.getDstInstances();
+        if (CollectionUtils.isEmpty(dstInstances.getInstances())) {
+            return new InstancesResponse(dstInstances);
+        }
+        ServiceInstances routerInstances =
+                BaseFlow.processServiceRouters(request.getRouteInfo(), request.getDstInstances(),
+                        extensions.getConfigRouterChainGroup());
+        LoadBalancer loadBalancer = extensions.getLoadBalancer();
+        Instance instance = BaseFlow.processLoadBalance(loadBalancer, request.getCriteria(), routerInstances);
+        return new InstancesResponse(dstInstances, instance);
+    }
+
+    /**
+     * 获取服务规则信息
+     *
+     * @param request 请求对象
+     * @return 规则数据
+     * @throws PolarisException 异常
+     */
+    public ServiceRuleResponse commonSyncGetServiceRule(CommonRuleRequest request) throws PolarisException {
+        ResourcesResponse resourcesResponse = BaseFlow.syncGetResources(extensions, false, request, request);
+        return new ServiceRuleResponse(resourcesResponse.getServiceRule(request.getSvcEventKey()));
+    }
+
+    /**
+     * 获取服务实例以及路由数据
+     *
+     * @param request 请求对象
+     * @throws PolarisException 异常
+     */
+    private void syncGetServiceInstances(CommonInstancesRequest request) throws PolarisException {
+        ResourcesResponse resourcesResponse = BaseFlow.syncGetResources(extensions, false, request, request);
+        request.setDstInstances(resourcesResponse.getServiceInstances(request.getDstInstanceEventKey()));
+        if (null != request.getDstRuleEventKey()) {
+            request.getRouteInfo().setDestRouteRule(resourcesResponse.getServiceRule(request.getDstRuleEventKey()));
+        }
+        if (null != request.getSrcRuleEventKey()) {
+            request.getRouteInfo().setSourceRouteRule(resourcesResponse.getServiceRule(request.getSrcRuleEventKey()));
+        }
+    }
+
+    /**
+     * 批量获取服务信息
+     *
+     * @param request 请求对象
+     * @return 规则数据
+     * @throws PolarisException 异常
+     */
+    public ServicesResponse commonSyncGetServices(CommonServicesRequest request) throws PolarisException {
+        ResourcesResponse resourcesResponse = BaseFlow.syncGetResources(extensions, false, request, request);
+        return new ServicesResponse(resourcesResponse.getServices(request.getSvcEventKey()));
+    }
+}